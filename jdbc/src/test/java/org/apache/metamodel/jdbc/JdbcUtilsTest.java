/**
 * Licensed to the Apache Software Foundation (ASF) under one
 * or more contributor license agreements.  See the NOTICE file
 * distributed with this work for additional information
 * regarding copyright ownership.  The ASF licenses this file
 * to you under the Apache License, Version 2.0 (the
 * "License"); you may not use this file except in compliance
 * with the License.  You may obtain a copy of the License at
 *
 *   http://www.apache.org/licenses/LICENSE-2.0
 *
 * Unless required by applicable law or agreed to in writing,
 * software distributed under the License is distributed on an
 * "AS IS" BASIS, WITHOUT WARRANTIES OR CONDITIONS OF ANY
 * KIND, either express or implied.  See the License for the
 * specific language governing permissions and limitations
 * under the License.
 */
package org.apache.metamodel.jdbc;

import java.io.File;
import java.io.FileInputStream;
import java.sql.SQLException;
import java.util.logging.LogManager;

import junit.framework.TestCase;

import org.apache.metamodel.MetaModelException;
import org.apache.metamodel.jdbc.JdbcUtils.JdbcActionType;

public class JdbcUtilsTest extends TestCase {

    public void testConvertToMetaModelException() throws Exception {
        LogManager logManager = LogManager.getLogManager();
        File logConfigFile = new File("src/test/resources/logconfig.txt");
        assertTrue(logConfigFile.exists());
        logManager.readConfiguration(new FileInputStream(logConfigFile));

<<<<<<< HEAD
        assertTrue(JdbcUtils.wrapException(new SQLException("msg"), "foo") instanceof MetaModelException);
        assertTrue(JdbcUtils.wrapException(
                new SQLException("msg", "sql state"), "foo") instanceof MetaModelException);
        assertTrue(JdbcUtils.wrapException(new SQLException("msg", "sql state",
                40), "foo") instanceof MetaModelException);

        SQLException exceptionWithNext = new SQLException("msg", "sql state",
                41);
        exceptionWithNext.setNextException(new SQLException("i am next"));
        assertTrue(JdbcUtils.wrapException(exceptionWithNext, "foo") instanceof MetaModelException);
=======
        assertTrue(JdbcUtils.wrapException(new SQLException("msg"), "foo",
                JdbcActionType.OTHER) instanceof MetaModelException);
        assertTrue(JdbcUtils.wrapException(new SQLException("msg", "sql state"), "foo",
                JdbcActionType.OTHER) instanceof MetaModelException);
        assertTrue(JdbcUtils.wrapException(new SQLException("msg", "sql state", 40), "foo",
                JdbcActionType.OTHER) instanceof MetaModelException);

        SQLException exceptionWithNext = new SQLException("msg", "sql state", 41);
        exceptionWithNext.setNextException(new SQLException("i am next"));
        assertTrue(
                JdbcUtils.wrapException(exceptionWithNext, "foo", JdbcActionType.OTHER) instanceof MetaModelException);
>>>>>>> 312fb603
    }
}<|MERGE_RESOLUTION|>--- conflicted
+++ resolved
@@ -36,18 +36,6 @@
         assertTrue(logConfigFile.exists());
         logManager.readConfiguration(new FileInputStream(logConfigFile));
 
-<<<<<<< HEAD
-        assertTrue(JdbcUtils.wrapException(new SQLException("msg"), "foo") instanceof MetaModelException);
-        assertTrue(JdbcUtils.wrapException(
-                new SQLException("msg", "sql state"), "foo") instanceof MetaModelException);
-        assertTrue(JdbcUtils.wrapException(new SQLException("msg", "sql state",
-                40), "foo") instanceof MetaModelException);
-
-        SQLException exceptionWithNext = new SQLException("msg", "sql state",
-                41);
-        exceptionWithNext.setNextException(new SQLException("i am next"));
-        assertTrue(JdbcUtils.wrapException(exceptionWithNext, "foo") instanceof MetaModelException);
-=======
         assertTrue(JdbcUtils.wrapException(new SQLException("msg"), "foo",
                 JdbcActionType.OTHER) instanceof MetaModelException);
         assertTrue(JdbcUtils.wrapException(new SQLException("msg", "sql state"), "foo",
@@ -59,6 +47,5 @@
         exceptionWithNext.setNextException(new SQLException("i am next"));
         assertTrue(
                 JdbcUtils.wrapException(exceptionWithNext, "foo", JdbcActionType.OTHER) instanceof MetaModelException);
->>>>>>> 312fb603
     }
 }