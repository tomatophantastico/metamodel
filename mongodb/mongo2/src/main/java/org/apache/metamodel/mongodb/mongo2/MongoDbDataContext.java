--- conflicted
+++ resolved
@@ -276,13 +276,7 @@
                 // "SELECT [columns] FROM [table] WHERE [conditions]"
                 // query.
                 for (SelectItem selectItem : selectItems) {
-<<<<<<< HEAD
                     if (selectItem.hasFunction() || selectItem.getColumn() == null) {
-=======
-                    if (selectItem.getAggregateFunction() != null
-                            || selectItem.getScalarFunction() != null
-                                    || selectItem.getColumn() == null) {
->>>>>>> 52c3dafc
                         allSelectItemsAreColumns = false;
                         break;
                     }
