<<<<<<< HEAD
### Apache MetaModel 5.0

 * [METAMODEL-6] - Added update summary containing information about changes on returning UpdateableDataContext.executeUpdate(..)
 * [METAMODEL-63] - Added UnionDataSet, a general purpose utility for doing client-side unions from other queries or data sets.
 * [METAMODEL-222] - Added support for Java 8 lambdas, removed support for Java 7.
 * [METAMODEL-1087] - Removed deprecated APIs from MetaModel's codebase.
 * [METAMODEL-1139] - Employed Java 8 functional types (java.util.function) in favor of (now deprecated) Ref, Action, Func. 
=======
 * [METAMODEL-1140] - Allowed SalesforceDataContext without a security token.
 * [METAMODEL-1141] - Added RFC 4180 compliant CSV parsing.
>>>>>>> bf32dfe3

### Apache MetaModel 4.6.0

 * [METAMODEL-1136] - New connector for Amazon DynamoDB.
 * [METAMODEL-1134] - Added NOT IN and NOT LIKE operators to WHERE filters.
 * [METAMODEL-1133] - Made PojoDataContext thread-safe.

### Apache MetaModel 4.5.5

 * [METAMODEL-1132] - Support native paging on SQL Server and Oracle database.
 * [METAMODEL-1128] - Fixed bug pertaining to ElasticSearch REST data set scrolling.
 * [METAMODEL-1118] - Fixed bug pertaining to cloning of FilterItem.LogicalOperator in compiled queries.
 * [METAMODEL-1111] - Added WHERE rewrite for Oracle when empty strings are considered as NULL.
 * [METAMODEL-1122] - Optimized the way the Cassandra module executes primary key lookup queries.
 * [METAMODEL-1109] - Fixed diacritics/encoding issue with Fixed Width reader.
 * [METAMODEL-1115] - Added support for passing your own PartnerConnection object to the Salesforce.com connector.
 * [METAMODEL-1113] - Fixed support for ColumnNamingStrategy in CSV connector.
 * [METAMODEL-1114] - Added support for ColumnNamingStrategy in EBCDIC connector.
 * [METAMODEL-1119] - Worked around Hive JDBC driver issues, avoiding non-compliant metadata calls.
 * [METAMODEL-1123] - Fixed the treatment of a Salesforce.com 'currency' value as a number, not a string.
 * [METAMODEL-1124] - Fixed the date formatting of date values in MS SQL server.
 * [METAMODEL-1127] - Fixed setting of null Map on postgres
 
### Apache MetaModel 4.5.4

 * [METAMODEL-1099] - Created a new DataContextFactory SPI and a extensible registry of implementations based on ServiceLoader.
 * [METAMODEL-1099] - Implemented DataContextFactory SPI for connectors: JDBC, CSV, ElasticSearch
 * [METAMODEL-250] - Added support for EBCDIC files (part of 'fixedwidth' module).
 * [METAMODEL-1103] - Fixed a bug pertaining to anchoring of wildcards in LIKE operands.
 * [METAMODEL-1088] - Add support for aliases in MongoDB.
 * [METAMODEL-1086] - Fixed encoding issue when CsvDataContext is instantiated with InputStream.
 * [METAMODEL-1094] - Added support for Apache Cassandra version 3.x.
 * [METAMODEL-1093] - Close compiled ResultSets.
 * [METAMODEL-1106] - Fixed bug in JDBC adaptor caused by not quoting columns named as a keyword, e.g. 'index'.
 * [METAMODEL-1102] - Separated FixedWidthLineParser.
 * [METAMODEL-1107] - Added support for PostgreSQL's "json" and "jsonb" data types.
 
### Apache MetaModel 4.5.3

 * [METAMODEL-235] - Fixed a bug related to handling of null or missing values in ElasticSearch using REST client.
 * [METAMODEL-225] - Fixed support for nested objects and arrays in ElasticSearch using REST client.
 * [METAMODEL-244] - Added ColumnNamingStrategies concept which allows custom column naming and column name overriding.
 * [METAMODEL-242] - Fixed issue when de-serializing old enum-instances of FunctionType.
 * [METAMODEL-247] - Added FixedWidthConfigurationReader for reading fixed width file metadata from external files.
 * [METAMODEL-159] - DataContextFactory misses methods to create HBase and POJO data contexts.
 * [METAMODEL-252] - Fixed a bug that caused JDBC updates to unnecessarily refresh schema objects.
 * [METAMODEL-1082] - Improved performance of batch ElasticSearch operations by using bulk API.
 * [METAMODEL-241] - Fixed deserialization of legacy enum types on OpenJDK after rev. 7c1d34773aa6.

### Apache MetaModel 4.5.2

 * [METAMODEL-236] - Made OperatorType and FunctionType Serializable to ensure that serialization of Query is possible.

### Apache MetaModel 4.5.1

 * [METAMODEL-227] - Fix for respecting CSV escape character also when no quote character is set.
 * [METAMODEL-183] - MongoDB module split into three: common, Mongo2 and Mongo3 to allow use of either old or new MongoDB API.
 * [METAMODEL-231] - Fixed a bug causing the Neo4j to represent the same table multiple times within a schema.
 * [METAMODEL-228] - Fixed a bug causing Number.class to not be converted to ColumnType.NUMBER.

### Apache MetaModel 4.5.0

 * [METAMODEL-212] - New module for ElasticSearch via REST client.
 * [METAMODEL-99] - New module for Neo4j connectivity with MetaModel.
 * [METAMODEL-207] - Ensured the serializability of the SingleLineCsvRow class.
 * [METAMODEL-211] - Fixed a bug related to lookup by primary key (_id) on MongoDB.
 * [METAMODEL-216] - Added new aggregate functions: FIRST, LAST and RANDOM.
 * [METAMODEL-195] - Added new function MAP_VALUE which allows extracting a nested value from within a key/value map field.
 * [METAMODEL-15] - Query parser support for table names with space. Delimitters can be double quote or square brackets. 
 * [METAMODEL-215] - Improved the capability of NumberComparator to support Integer, Long, Double, BigInteger and other built-in Number classes.
 * [METAMODEL-218] - Fixed conversion of STRING and NUMBER types to database-specific types in JDBC module.
 * [METAMODEL-205] - Added validation of Excel sheet name before attempting to create table (sheet).
 * [METAMODEL-219] - Made HdfsResource capable of incorporating Hadoop configuration files core-site.xml and hdfs-site.xml
 * [METAMODEL-220] - Made HdfsResource capable of working with other URI schemes than 'hdfs'.

### Apache MetaModel 4.4.1

 * [METAMODEL-198] - Fixed support for JDBC TIMESTAMP precision to match the underlying database's precision.
 * [METAMODEL-200] - Added optional "APPROXIMATE" keyword to query syntax for aggregate functions.
 * [METAMODEL-144] - Automated binary packaging of the MetaModel project.
 * [METAMODEL-197] - ElasticSearch schema update/change after CREATE TABLE statements.
 * [METAMODEL-199] - Fixed a bug in query parser when parsing two consecutive WHERE items with parentheses around them.
 * [METAMODEL-203] - Upgraded MongoDB dependency version and API to the 3.x line.

### Apache MetaModel 4.4.0

 * [METAMODEL-192] - Added support for Scalar functions. We have a basic set of data type conversion functions as well as support for UDF via implementing the ScalarFunction interface.
 * [METAMODEL-194] - Added support for setting the "Max rows" flag of a query to 0. This will always return an empty data set.
 * [METAMODEL-173] - Improved CSV writing to non-file destinations. Added .write() and .append() methods to Resource interface.
 * [METAMODEL-170] - Dropped support for Java 6.
 * [METAMODEL-176] - Trimmed the transient dependencies of the JDBC module.
 * [METAMODEL-178] - Added AggregateFunction and ScalarFunction interfaces. Changed FunctionType enum to be super-interface of those. Compatibility is retained but a recompile of code using FunctionType is needed.
 * [METAMODEL-188] - Changed OperatorType enum to be an interface. Compatibility is retained but a recompile of code is needed.
 * [METAMODEL-179] - Ensured that HdfsResource is not closing a shared HDFS file system reference.
 * [METAMODEL-171] - Made integration tests for Cassandra module function properly in all environments.
 * [METAMODEL-177] - Fixed a bug pertaining to the serializability of HdfsResource.
 * [METAMODEL-172] - ElasticSearch Date types should be converted properly.
 * [METAMODEL-184] - ElasticSearch querying with "IS NULL" and "IS NOT NULL" now uses MissingFilter and ExistsFilter.
 * [METAMODEL-190] - Improved decimal number support in Excel module.
 * [METAMODEL-187] - Improved memory consumption of Excel module by passing random-access-file handles to POI when possible.
 * [METAMODEL-191] - Resolved a number of dependency conflicts/overlaps when combining multiple MetaModel modules.
 * [METAMODEL-157] - Fixed an issue in DELETE FROM statements with WHERE clauses requiring client-side data type conversion on JDBC databases.
 * [METAMODEL-182] - Improved HdfsResource and FileResource directory-based implementations by adding also getSize() and getLastModified() directory-based implementations.

### Apache MetaModel 4.3.6

 * [METAMODEL-161] - Upgraded HBase client API to version 1.1.1
 * [METAMODEL-160] - Added support for Apache Hive via the JDBC module of MetaModel.
 * [METAMODEL-162] - Made HdfsResource Serializable and added property getters
 * [METAMODEL-163] - Made FileResource and HdfsResource work with folders containing file chunks instead of only single files
 * [METAMODEL-104] - Added 'hadoop' and 'hbase' modules to dependencies of 'MetaModel-full'.
 * [METAMODEL-164] - Fixed a bug in data type parsing of ElasticSearch mapping document.

### Apache MetaModel 4.3.5

 * [METAMODEL-148] - Added a 'hadoop' module with a HdfsResource class to allow CSV, Excel and Fixed-width file access on HDFS.
 * [METAMODEL-152] - Fixed an issue of not clearing schema cache when refreshSchemas() is invoked.
 * [METAMODEL-149] - Added support for COUNTER data type in Cassandra.
 * [METAMODEL-151] - Added support for DOUBLE data type mapping in PostgreSQL
 * [METAMODEL-154] - Use embedded Cassandra server for integration tests.

### Apache MetaModel 4.3.4

 * [METAMODEL-136] - Added LIKE operator native support (using conversion to regex) for MongoDB.
 * [METAMODEL-138] - Allow empty characters before AS keyword in query parsing.
 * [METAMODEL-141] - Improved mapping of ColumnType to SQL data types for Oracle, SQL Server, MySQL, DB2 and PostgreSQL
 * [METAMODEL-142] - Ensured that JDBC schema refreshes in an UpdateScript is using same Connection/Transaction as rest of operations
 * [METAMODEL-133] - Improved query parser support for multiple JOINs in same query.
 * [METAMODEL-140] - Fixed support for ElasticSearch mappings with additional property attributes.

### Apache MetaModel 4.3.3

 * [METAMODEL-123] - Added compatibility with ElasticSearch version 1.4.x
 * [METAMODEL-93] - Added compatibility with Apache HBase version 1.0.0
 * [METAMODEL-124] - Invoked ElasticSearch cross-version incompatible methods via reflection
 * [METAMODEL-125] - Added support for comma-separated select items in Query.select(String) method argument.
 * [METAMODEL-128] - Fixed bug in DataSet ordering when aggregation functions are applied to non-JDBC modules.
 * [METAMODEL-131] - Added support for composite primary keys in JDBC CREATE TABLE statements.

### Apache MetaModel 4.3.2

 * [METAMODEL-78] - Fixed a bug that caused SELECT DISTINCT to sometimes return duplicates records on certain DataContext implementations.
 * [METAMODEL-106] - Improved handling of invalid or non-existing index names passed to ElasticSearchDataContext
 * [METAMODEL-79] - Added update execution support on ElasticSearch module. Increased capability of pushing down WHERE items to ElasticSearch searches.
 * [METAMODEL-115] - Improved query parsing to allow lower-case function names, operators etc.

### Apache MetaModel 4.3.1

 * [METAMODEL-100] - Fixed bug when having multiple columns of same name. Added column no. comparison when calling Column.equals(...).

### Apache MetaModel 4.3.0-incubating

 * [METAMODEL-77] - New module 'elasticsearch' for connecting and modeling ElasticSearch indexes through MetaModel.
 * [METAMODEL-18] - New module 'cassandra' for connecting and modelling Apache Cassandra databases through MetaModel.
 * [METAMODEL-83] - Added new operator types: GREATER_THAN_OR_EQUAL ('>=') and LESS_THAN_OR_EQUAL ('<=').
 * [METAMODEL-92] - For JSON, MongoDB and CouchDB: Made it possible to specify column names referring nested fields such as "name.first" or "addresses[0].city".
 * [METAMODEL-76] - Query parser improved to handle filters without spaces inbetween operator and operands.
 * [METAMODEL-95] - Fixed a critical bug in the Salesforce.com module which caused all number values to be interpreted as '1'.
 * [METAMODEL-74] - Fixed a bug related to skipping blank values when applying an aggregate function (SUM, AVG etc.)
 * [METAMODEL-85] - Fixed a bug that caused NULL values to be evaluated with equal-sign in JDBC update and delete statements instead of 'IS NULL'.
 
### Apache MetaModel 4.2.0-incubating

 * [METAMODEL-38] - New module 'json' for handling json files (containing JSON arrays of documents or line-delimited JSON documents)
 * [METAMODEL-54] - ColumnType converted from enum to interface to allow for further specialization in modules.
 * [METAMODEL-57] - Changed the column type VARCHAR into STRING for the modules: CSV, Fixedwidth, Excel and XML.
 * [METAMODEL-56] - Made separate column types for converted JDBC LOBs - "CLOB as String" and "BLOB as bytes".
 * [METAMODEL-46] - Improved row-lookup by primary key (ID) in CouchDB
 * [METAMODEL-58] - Fixed a bug related to using CreateTable class and primary keys not getting created.
 * [METAMODEL-3]  - Improved writing of Byte-Order-Mark (BOM) for various encoding spelling variants.
 * [METAMODEL-70] - Made the build compatible with both JDK versions 6 and 7.
 * [METAMODEL-59] - Fixed a bug related to handling of date/time literals in MS SQL Server queries.
 * [METAMODEL-60] - Fixed a bug related to DISTINCT and TOP keywords in MS SQL Server queries.
 * [METAMODEL-45] - Improved and standardized way of handling integration test connection information towards external databases.
 * [METAMODEL-62] - Fixed a bug related to fault-tolerant handling of malformed CSV lines when reading CSVs in single-line mode
 * [METAMODEL-68] - Made it possible to create a CSV table without a header line in the file, if the user configures it.
 * [METAMODEL-67] - Upgraded Jackson (JSON library) dependency from org.codehaus namespace to the newer com.fasterxml namespace.
 * [METAMODEL-69] - Fixed issue with deserialization of ColumnType into the new interface instead of the old enum.

### Apache MetaModel 4.1.0-incubating

 * [METAMODEL-13] - Added support for Apache HBase via the new module "MetaModel-hbase"
 * [METAMODEL-41] - Added a parser for SimpleTableDef objects (SimpleTableDefParser). It parses statements similar to CREATE TABLE statements, although without the "CREATE TABLE" prefix. For example: foo (bar INTEGER, baz VARCHAR)
 * [METAMODEL-11] - New module "MetaModel-spring" which adds a convenient FactoryBean to produce various types of DataContext objects based on externalizable parameters, for Spring framework users.
 * [METAMODEL-32] - Fixed thread-safety issue in Excel module when tables (sheets) metadata is updated.
 * [METAMODEL-47] - Fixed issue in Excel of loading schema if query is fired based on metadata from a previous DataContext instance.
 * [METAMODEL-35] - Improved query rewriting for DB2 when paged queries contain ORDER BY clause.
 * [METAMODEL-44] - Added an optional method for QueryPostprocessDataContext implementations to do a row-lookup by primary key value.
 * [METAMODEL-43] - Made CSV datastores skip empty lines in file instead of treating them of rows with null values.
 * [METAMODEL-39] - Added pooling of active/used Connections and PreparedStatements in JDBC compiled queries.
 * [METAMODEL-34] - Updated LICENSE file to not include bundled dependencies' licenses.
 * [METAMODEL-33] - Ensured that Apache Rat plugin for Maven is properly activated.
 * [METAMODEL-37] - Removed old site sources from project.

### Apache MetaModel 4.0.0-incubating

 * [METAMODEL-9] - SalesforceDataSet is throwing exception for insert sql of record having date/time.
 * [METAMODEL-4] - Use folder name as schema name for file based DataContexts
 * [METAMODEL-5] - Faster CsvDataContext implementation for single-line values
 * [METAMODEL-26] - Provide endpoint URL with SalesforceDataContext
 * Upgraded Apache POI dependency to v. 3.9
 * Improved fluent Query builder API by adding string parameter based methods for joining tables
 * Added a utility ObjectInputStream for deserializing legacy MetaModel objects
 * Performance improvement to CSV reading when values are only single line based
 * Setting up the project on apache infrastructure
 * [METAMODEL-10] - Exclude Jackcess dependency (Access module) from MetaModel
 * Renaming the package hierarchy from org.eobjects.metamodel to org.apache.metamodel
 * [METAMODEL-29] - Fixed issue in CreateTable builder class, causing it to only support a single column definition
 * [METAMODEL-30] - Fixed issue with count(*) queries on CSV resources that does not provide a byte stream length <|MERGE_RESOLUTION|>--- conflicted
+++ resolved
@@ -1,4 +1,3 @@
-<<<<<<< HEAD
 ### Apache MetaModel 5.0
 
  * [METAMODEL-6] - Added update summary containing information about changes on returning UpdateableDataContext.executeUpdate(..)
@@ -6,10 +5,8 @@
  * [METAMODEL-222] - Added support for Java 8 lambdas, removed support for Java 7.
  * [METAMODEL-1087] - Removed deprecated APIs from MetaModel's codebase.
  * [METAMODEL-1139] - Employed Java 8 functional types (java.util.function) in favor of (now deprecated) Ref, Action, Func. 
-=======
  * [METAMODEL-1140] - Allowed SalesforceDataContext without a security token.
  * [METAMODEL-1141] - Added RFC 4180 compliant CSV parsing.
->>>>>>> bf32dfe3
 
 ### Apache MetaModel 4.6.0
 
